--- conflicted
+++ resolved
@@ -15,23 +15,16 @@
         chmod +x /mnt/usb/usr/local/bin/ndi-bridge-*
         chmod +x /mnt/usb/usr/local/bin/ndi-display-*
         
-<<<<<<< HEAD
         # Also make Dante scripts executable if they exist
         if ls /mnt/usb/usr/local/bin/ndi-bridge-dante-* >/dev/null 2>&1; then
             chmod +x /mnt/usb/usr/local/bin/ndi-bridge-dante-*
             log "  Dante helper scripts installed"
         fi
         
-        # Copy VDO.Ninja intercom scripts and service (PipeWire only)
-        if [ -f "$HELPER_DIR/vdo-ninja-intercom-pipewire" ]; then
-            cp "$HELPER_DIR/vdo-ninja-intercom-pipewire" /mnt/usb/usr/local/bin/
-            chmod +x /mnt/usb/usr/local/bin/vdo-ninja-intercom-pipewire
-=======
         # Copy NDI Bridge intercom scripts and service (PipeWire only)
         if [ -f "$HELPER_DIR/ndi-bridge-intercom-pipewire" ]; then
             cp "$HELPER_DIR/ndi-bridge-intercom-pipewire" /mnt/usb/usr/local/bin/
             chmod +x /mnt/usb/usr/local/bin/ndi-bridge-intercom-pipewire
->>>>>>> af5b5608
         fi
         
         # Copy launcher (PipeWire only, no fallback)
