--- conflicted
+++ resolved
@@ -3,11 +3,7 @@
 # This module defines all global variables used throughout the build process
 
 # Build Script Version - Auto-incremented with each build
-<<<<<<< HEAD
-BUILD_SCRIPT_VERSION="1.9.6"
-=======
 BUILD_SCRIPT_VERSION="1.9.8"
->>>>>>> af5b5608
 BUILD_SCRIPT_DATE="2025-09-01"
 
 # Build timestamp - Generated at build time (local timezone)
