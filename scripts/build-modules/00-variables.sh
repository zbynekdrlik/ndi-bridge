#!/bin/bash
# Build system variables and configuration
# This module defines all global variables used throughout the build process

# Build Script Version - Auto-incremented with each build
<<<<<<< HEAD
BUILD_SCRIPT_VERSION="1.12.0"
=======
BUILD_SCRIPT_VERSION="2.1.0"
>>>>>>> 2f4da7d7
BUILD_SCRIPT_DATE="2025-09-02"

# Build timestamp - Generated at build time (local timezone)
BUILD_TIMESTAMP="$(date '+%Y-%m-%d %H:%M:%S %Z')"

# Git commit hash - Get current commit for version tracking
GIT_COMMIT="$(git rev-parse --short HEAD 2>/dev/null || echo 'unknown')"

# Configuration
USB_DEVICE="${1:-/dev/sdb}"
NDI_BINARY_PATH="$(dirname "$0")/../build/bin/ndi-capture"
NDI_DISPLAY_BINARY_PATH="$(dirname "$0")/../build/bin/ndi-display"
NDI_SDK_PATH="$(dirname "$0")/../NDI SDK for Linux"

# Mount point - use local directory in repository to avoid conflicts
# This allows multiple builds to run concurrently in different folders
MOUNT_POINT="$(dirname "$0")/../build-mount"

# Colors for output
RED='\033[0;31m'
GREEN='\033[0;32m'
YELLOW='\033[1;33m'
NC='\033[0m'

# Ubuntu version and architecture
UBUNTU_VERSION="noble"  # 24.04 LTS
UBUNTU_ARCH="amd64"

# Default credentials
ROOT_PASSWORD="newlevel"

# Network configuration
DEFAULT_HOSTNAME="media-bridge"

# Export all variables
export BUILD_SCRIPT_VERSION BUILD_SCRIPT_DATE BUILD_TIMESTAMP GIT_COMMIT
export USB_DEVICE NDI_BINARY_PATH NDI_DISPLAY_BINARY_PATH NDI_SDK_PATH
export MOUNT_POINT
export RED GREEN YELLOW NC
export UBUNTU_VERSION UBUNTU_ARCH
export ROOT_PASSWORD DEFAULT_HOSTNAME<|MERGE_RESOLUTION|>--- conflicted
+++ resolved
@@ -3,11 +3,7 @@
 # This module defines all global variables used throughout the build process
 
 # Build Script Version - Auto-incremented with each build
-<<<<<<< HEAD
-BUILD_SCRIPT_VERSION="1.12.0"
-=======
 BUILD_SCRIPT_VERSION="2.1.0"
->>>>>>> 2f4da7d7
 BUILD_SCRIPT_DATE="2025-09-02"
 
 # Build timestamp - Generated at build time (local timezone)
