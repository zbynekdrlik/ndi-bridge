--- conflicted
+++ resolved
@@ -357,14 +357,12 @@
     # Enable and start the systemd service (while still RW)
     echo "Starting stream '${stream_name}' on HDMI-$((display_id + 1))..."
     
-<<<<<<< HEAD
+    # Stop any manually running instance first
+    stop_display_process ${display_id}
+    
     # Enable service while filesystem is still RW
     sudo systemctl enable ndi-display@${display_id}
     sync  # Ensure filesystem writes are completed
-=======
-    # Stop any manually running instance first
-    stop_display_process ${display_id}
->>>>>>> f2111a04
     
     # Return to read-only
     /usr/local/bin/ndi-bridge-ro
